--- conflicted
+++ resolved
@@ -19,9 +19,6 @@
 
 # ide
 .vscode
-<<<<<<< HEAD
 
-=======
->>>>>>> 8720be97
 .idea/
-web/.firebase+web/.firebase
