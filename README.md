# cobalt
Best way to save what you love.  
Live web app: [cobalt.tools](https://cobalt.tools/)  

![cobalt logo with repeated logo pattern background](https://raw.githubusercontent.com/wukko/cobalt/current/src/front/icons/pattern.png "cobalt logo with repeated logo pattern background")  

[![DeepSource](https://deepsource.io/gh/wukko/cobalt.svg/?label=active+issues&token=MsmsJ9zUOKwcQor0yaiFot84)](https://deepsource.io/gh/wukko/cobalt/?ref=repository-badge)

## What's cobalt?
cobalt is social and media platform downloader that doesn't piss you off.

It's fast, friendly, and doesn't have any bullshit that modern web is filled with: no ads, trackers, or analytics.  
Paste the link, get the video, move on. It's that simple. Just how it should be.

## Supported services
| Service                 | Video + Audio | Only audio  | Only video  | Additional notes or features                                                                                              |
| --------                | :---:         | :---:       | :---:       | :-----                                                                                                                    |
| bilibili.com            | ✅           | ✅         | ✅         |                                                                                                                           |
| Instagram               | ✅           | ✅         | ✅         | Supports photos and videos, lets you pick what to save from multi-media posts.                                            |
| Instagram Reels         | ✅           | ✅         | ✅         |                                                                                                                           |
| Pinterest               | ✅           | ✅         | ✅         | Support for videos and stories.                                                                                           |
| Reddit                  | ✅           | ✅         | ✅         | Support for GIFs and videos.                                                                                              |
| SoundCloud              | ➖           | ✅         | ➖         | Audio metadata, downloads from private links.                                                                             |
| Streamable              | ✅           | ✅         | ✅         |                                                                                                                           |
| TikTok                  | ✅           | ✅         | ✅         | Supports downloads of: videos with or without watermark, images from slideshow without watermark, full (original) audios. |
<<<<<<< HEAD
| Tumblr                  | ✅           | ✅         | ✅         |                                                                                                                           |
| Twitter                 | ✅           | ✅         | ✅         | Ability to pick what to save from multi-media tweets.                                                                     |
| Twitter Spaces          | ➖           | ✅         | ➖         | Audio metadata with all participants and other info.                                                                      |
| Twitch                  | ✅           | ✅         | ✅         |                                                                                                                           |
=======
| Tumblr                  | ✅           | ✅         | ✅         | Support for audio file downloads.                                                                                         |
| Twitter/X *             | ✅           | ✅         | ✅         | Ability to pick what to save from multi-media tweets.                                                                     |
>>>>>>> 18610a2e
| Vimeo                   | ✅           | ✅         | ✅         | Audio downloads are only available for dash files.                                                                        |
| Vine Archive            | ✅           | ✅         | ✅         |                                                                                                                           |
| VK Videos               | ✅           | ❌         | ❌         |                                                                                                                           |
| VK Clips                | ✅           | ❌         | ❌         |                                                                                                                           |
| YouTube Videos & Shorts | ✅           | ✅         | ✅         | Support for 8K, 4K, HDR, VR, and high FPS videos. Audio metadata & dubs. h264/av1/vp9 codecs.                             |
| YouTube Music           | ➖           | ✅         | ➖         | Audio metadata.                                                                                                           |

This list is not final and keeps expanding over time, make sure to check it once in a while!  
  
*Reliability of downloads from Twitter is questionable due to its current management.

## cobalt API
cobalt has an open API that you can use in your projects for **free**.  
It's easy and straightforward to use, [check out the docs](https://github.com/wukko/cobalt/blob/current/docs/API.md) and see for yourself.  
Feel free to use the main API instance ([co.wuk.sh](https://co.wuk.sh/)) in your projects.

## Host an instance yourself
### Requirements
- Node.js 18 or above
- git

Setup script installs all needed `npm` dependencies, but you have to install `Node.js` and `git` yourself.

1. Clone the repo: `git clone https://github.com/wukko/cobalt`
2. Run setup script and follow instructions: `npm run setup`
3. Run cobalt via `npm start`
4. Done.

You need to host API and web app separately since v.6.0. Setup script will help you with that!

### Ubuntu 22.04+ workaround
`nscd` needs to be installed and running so that the `ffmpeg-static` binary can resolve DNS ([#101](https://github.com/wukko/cobalt/issues/101#issuecomment-1494822258)):

```bash
sudo apt install nscd
sudo service nscd start
```

### Docker
It's also possible to run cobalt via Docker. I *highly* recommend using Docker compose.  
Check out the [example compose file](https://github.com/wukko/cobalt/blob/current/docker-compose.example.yml) and alter it for your needs.

## Disclaimer
cobalt is my passion project, so update schedule depends solely on my free time, motivation, and mood.  
Don't expect any consistency in that.

## License
cobalt is under [AGPL-3.0](https://github.com/wukko/cobalt/blob/current/LICENSE) license.  
[Fluent Emoji](https://github.com/microsoft/fluentui-emoji) used in the project is under [MIT](https://github.com/microsoft/fluentui-emoji/blob/main/LICENSE) license.<|MERGE_RESOLUTION|>--- conflicted
+++ resolved
@@ -23,15 +23,9 @@
 | SoundCloud              | ➖           | ✅         | ➖         | Audio metadata, downloads from private links.                                                                             |
 | Streamable              | ✅           | ✅         | ✅         |                                                                                                                           |
 | TikTok                  | ✅           | ✅         | ✅         | Supports downloads of: videos with or without watermark, images from slideshow without watermark, full (original) audios. |
-<<<<<<< HEAD
-| Tumblr                  | ✅           | ✅         | ✅         |                                                                                                                           |
-| Twitter                 | ✅           | ✅         | ✅         | Ability to pick what to save from multi-media tweets.                                                                     |
-| Twitter Spaces          | ➖           | ✅         | ➖         | Audio metadata with all participants and other info.                                                                      |
-| Twitch                  | ✅           | ✅         | ✅         |                                                                                                                           |
-=======
 | Tumblr                  | ✅           | ✅         | ✅         | Support for audio file downloads.                                                                                         |
+| Twitch Clips/VODs       | ✅           | ✅         | ✅         |                                                                                                                           |
 | Twitter/X *             | ✅           | ✅         | ✅         | Ability to pick what to save from multi-media tweets.                                                                     |
->>>>>>> 18610a2e
 | Vimeo                   | ✅           | ✅         | ✅         | Audio downloads are only available for dash files.                                                                        |
 | Vine Archive            | ✅           | ✅         | ✅         |                                                                                                                           |
 | VK Videos               | ✅           | ❌         | ❌         |                                                                                                                           |
