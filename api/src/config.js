import 'dotenv/config';
import { getVersion } from "@imput/version-info";
import { loadEnvs, validateEnvs } from "./core/env.js";

const version = await getVersion();

const canonicalEnv = Object.freeze(structuredClone(process.env));
const env = loadEnvs();

const genericUserAgent = "Mozilla/5.0 (Windows NT 10.0; Win64; x64) AppleWebKit/537.36 (KHTML, like Gecko) Chrome/138.0.0.0 Safari/537.36";
const cobaltUserAgent = `cobalt/${version} (+https://github.com/imputnet/cobalt)`;

<<<<<<< HEAD
// 扩展环境变量以包含社交媒体配置
if (!env.jwtSecret) {
    env.jwtSecret = process.env.JWT_SECRET || 'cobalt-social-media-secret-key-change-in-production';
}

// 数据库配置 - 支持 SQLite 和 PostgreSQL
if (!env.dbType) {
    env.dbType = process.env.DB_TYPE || (process.env.DB_PATH ? 'sqlite' : 'postgresql');
}

if (env.dbType === 'sqlite') {
    // SQLite 配置
    if (!env.dbPath) {
        env.dbPath = process.env.DB_PATH || './db.sqlite3';
    }
} else if (env.dbType === 'postgresql') {
    // PostgreSQL 配置
    if (!env.dbHost) {
        env.dbHost = process.env.DB_HOST || 'localhost';
    }
    if (!env.dbPort) {
        env.dbPort = parseInt(process.env.DB_PORT) || 5432;
    }
    if (!env.dbUser) {
        env.dbUser = process.env.DB_USER || 'postgres';
    }
    if (!env.dbPassword) {
        env.dbPassword = process.env.DB_PASSWORD || '';
    }
    if (!env.dbName) {
        env.dbName = process.env.DB_NAME || 'cobalt';
    }
}

if (!env.adminUsername) {
    env.adminUsername = process.env.ADMIN_USERNAME || 'admin';
}
if (!env.adminPassword) {
    env.adminPassword = process.env.ADMIN_PASSWORD || 'admin123';
}
if (!env.adminEmail) {
    env.adminEmail = process.env.ADMIN_EMAIL || '';
}

export const canonicalEnv = Object.freeze(structuredClone(process.env));
=======
>>>>>>> f590695a
export const setTunnelPort = (port) => env.tunnelPort = port;
export const isCluster = env.instanceCount > 1;
export const updateEnv = (newEnv) => {
    const changes = [];

    // tunnelPort is special and needs to get carried over here
    newEnv.tunnelPort = env.tunnelPort;

    for (const key in env) {
        if (key === 'subscribe') {
            continue;
        }

        if (String(env[key]) !== String(newEnv[key])) {
            changes.push(key);
        }
        env[key] = newEnv[key];
    }

    return changes;
}

await validateEnvs(env);

export {
    env,
    canonicalEnv,
    genericUserAgent,
    cobaltUserAgent,
}<|MERGE_RESOLUTION|>--- conflicted
+++ resolved
@@ -10,7 +10,6 @@
 const genericUserAgent = "Mozilla/5.0 (Windows NT 10.0; Win64; x64) AppleWebKit/537.36 (KHTML, like Gecko) Chrome/138.0.0.0 Safari/537.36";
 const cobaltUserAgent = `cobalt/${version} (+https://github.com/imputnet/cobalt)`;
 
-<<<<<<< HEAD
 // 扩展环境变量以包含社交媒体配置
 if (!env.jwtSecret) {
     env.jwtSecret = process.env.JWT_SECRET || 'cobalt-social-media-secret-key-change-in-production';
@@ -56,8 +55,6 @@
 }
 
 export const canonicalEnv = Object.freeze(structuredClone(process.env));
-=======
->>>>>>> f590695a
 export const setTunnelPort = (port) => env.tunnelPort = port;
 export const isCluster = env.instanceCount > 1;
 export const updateEnv = (newEnv) => {
