--- conflicted
+++ resolved
@@ -18,14 +18,11 @@
 import { friendlyServiceName } from "../processing/service-alias.js";
 import { verifyStream } from "../stream/manage.js";
 import { createResponse, normalizeRequest, getIP } from "../processing/request.js";
+import { setupTunnelHandler } from "./itunnel.js";
 
 import * as APIKeys from "../security/api-keys.js";
 import * as Cookies from "../processing/cookie/manager.js";
-<<<<<<< HEAD
-import { setupTunnelHandler } from "./itunnel.js";
-=======
 import * as YouTubeSession from "../processing/helpers/youtube-session.js";
->>>>>>> 2d38d630
 
 const git = {
     branch: await getBranch(),
