import stream from "./types.js";

import { closeResponse } from "./shared.js";
import { internalStream } from "./internal.js";

export default async function(res, streamInfo) {
    try {
        switch (streamInfo.type) {
            case "proxy":
                return await stream.proxy(streamInfo, res);

            case "internal":
<<<<<<< HEAD
                return await internalStream(streamInfo, res);
=======
                return internalStream(streamInfo.data, res);
>>>>>>> 8d3db909

            case "merge":
                return await stream.merge(streamInfo, res);

            case "remux":
            case "mute":
                return await stream.remux(streamInfo, res);

            case "audio":
                return await stream.convertAudio(streamInfo, res);

            case "gif":
                return await stream.convertGif(streamInfo, res);
        }

        closeResponse(res);
    } catch {
        closeResponse(res);
    }
}<|MERGE_RESOLUTION|>--- conflicted
+++ resolved
@@ -10,11 +10,7 @@
                 return await stream.proxy(streamInfo, res);
 
             case "internal":
-<<<<<<< HEAD
-                return await internalStream(streamInfo, res);
-=======
-                return internalStream(streamInfo.data, res);
->>>>>>> 8d3db909
+                return await internalStream(streamInfo.data, res);
 
             case "merge":
                 return await stream.merge(streamInfo, res);
