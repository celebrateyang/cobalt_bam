--- conflicted
+++ resolved
@@ -154,14 +154,10 @@
         "FilenamePreviewAudioAuthor": "Автор Аудио",
         "StatusPage": "статус серверов",
         "TroubleshootingGuide": "гайд по устранению проблем",
-<<<<<<< HEAD
         "DonateImageDescription": "кошка спит на клавиатуре ноутбука и многократно печатает буквы",
-        "UpdateNewYears": "новогодняя уборка"
-=======
         "UpdateNewYears": "новогодняя уборка",
         "SettingsTwitterGif": "конвертировать гифки в .gif",
         "SettingsTwitterGifDescription": "конвертирование зацикленного видео в .gif снижает качество и значительно увеличивает размер файла. если важна максимальная эффективность, то не используй эту функцию.",
         "UpdateTwitterGif": "гифки с твиттера и одноклассники"
->>>>>>> 64f5f360
     }
 }