--- conflicted
+++ resolved
@@ -63,12 +63,6 @@
             "patterns": ["v/:id"],
             "enabled": true
         },
-<<<<<<< HEAD
-        "twitch": {
-            "alias": "twitch vods & videos & clips",
-            "tld": "tv",
-            "patterns": ["videos/:video", ":channel/clip/:clip"],
-=======
         "pinterest": {
             "alias": "pinterest videos & stories",
             "patterns": ["pin/:id"],
@@ -77,7 +71,12 @@
         "streamable": {
             "alias": "streamable.com",
             "patterns": [":id", "o/:id", "e/:id", "s/:id"],
->>>>>>> 18610a2e
+            "enabled": true
+        },
+         "twitch": {
+            "alias": "twitch vods & videos & clips",
+            "tld": "tv",
+            "patterns": ["videos/:video", ":channel/clip/:clip"],
             "enabled": true
         }
     }    
