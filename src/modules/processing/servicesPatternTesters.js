export const testers = {
    "twitter": (patternMatch) => (patternMatch["id"] && patternMatch["id"].length < 20)
        || (patternMatch["spaceId"] && patternMatch["spaceId"].length === 13),

    "vk": (patternMatch) => (patternMatch["userId"] && patternMatch["videoId"]
        && patternMatch["userId"].length <= 10 && patternMatch["videoId"].length <= 10),

    "bilibili": (patternMatch) => (patternMatch["id"] && patternMatch["id"].length <= 12),

    "youtube": (patternMatch) => (patternMatch["id"] && patternMatch["id"].length <= 11),

    "reddit": (patternMatch) => (patternMatch["sub"] && patternMatch["id"] && patternMatch["title"]
        && patternMatch["sub"].length <= 22 && patternMatch["id"].length <= 10 && patternMatch["title"].length <= 96),

    "tiktok": (patternMatch) => ((patternMatch["user"] && patternMatch["postId"] && patternMatch["postId"].length <= 21)
        || (patternMatch["id"] && patternMatch["id"].length <= 13)),

    "douyin": (patternMatch) => ((patternMatch["postId"] && patternMatch["postId"].length <= 21)
        || (patternMatch["id"] && patternMatch["id"].length <= 13)),

    "tumblr": (patternMatch) => ((patternMatch["id"] && patternMatch["id"].length < 21)
        || (patternMatch["id"] && patternMatch["id"].length < 21 && patternMatch["user"] && patternMatch["user"].length <= 32)),

    "vimeo": (patternMatch) => ((patternMatch["id"] && patternMatch["id"].length <= 11)),

    "soundcloud": (patternMatch) => (patternMatch["author"]?.length <= 25 && patternMatch["song"]?.length <= 255)
                                    || (patternMatch["shortLink"] && patternMatch["shortLink"].length <= 32),

<<<<<<< HEAD
    "instagram": (patternMatch) => (patternMatch.postId?.length <= 12) 
                                    || (patternMatch.username?.length <= 30 && patternMatch.storyId?.length <= 24),
    
=======
    "instagram": (patternMatch) => (patternMatch["id"] && patternMatch["id"].length <= 12),

>>>>>>> eee0f43e
    "vine": (patternMatch) => (patternMatch["id"] && patternMatch["id"].length <= 12),

    "pinterest": (patternMatch) => (patternMatch["id"] && patternMatch["id"].length <= 128),

    "streamable": (patternMatch) => (patternMatch["id"] && patternMatch["id"].length === 6),

    "twitch": (patternMatch) => ((patternMatch["channel"] && patternMatch["clip"] && patternMatch["clip"].length <= 100)),

    "rutube": (patternMatch) => ((patternMatch["id"] && patternMatch["id"].length === 32)),
}<|MERGE_RESOLUTION|>--- conflicted
+++ resolved
@@ -26,14 +26,9 @@
     "soundcloud": (patternMatch) => (patternMatch["author"]?.length <= 25 && patternMatch["song"]?.length <= 255)
                                     || (patternMatch["shortLink"] && patternMatch["shortLink"].length <= 32),
 
-<<<<<<< HEAD
     "instagram": (patternMatch) => (patternMatch.postId?.length <= 12) 
                                     || (patternMatch.username?.length <= 30 && patternMatch.storyId?.length <= 24),
-    
-=======
-    "instagram": (patternMatch) => (patternMatch["id"] && patternMatch["id"].length <= 12),
 
->>>>>>> eee0f43e
     "vine": (patternMatch) => (patternMatch["id"] && patternMatch["id"].length <= 12),
 
     "pinterest": (patternMatch) => (patternMatch["id"] && patternMatch["id"].length <= 128),
