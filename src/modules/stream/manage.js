import NodeCache from "node-cache";
import { randomBytes } from "crypto";
import { nanoid } from 'nanoid';

import { decryptStream, encryptStream, generateHmac } from "../sub/crypto.js";
import { streamLifespan } from "../config.js";

const streamCache = new NodeCache({
    stdTTL: streamLifespan/1000,
    checkperiod: 10,
    deleteOnExpire: true
})

streamCache.on("expired", (key) => {
    streamCache.del(key);
})

const hmacSalt = randomBytes(64).toString('hex');

export function createStream(obj) {
    const streamID = nanoid(),
        iv = randomBytes(16).toString('base64url'),
        secret = randomBytes(32).toString('base64url'),
        exp = new Date().getTime() + streamLifespan,
        hmac = generateHmac(`${streamID},${exp},${iv},${secret}`, hmacSalt),
        streamData = {
            exp: exp,
            type: obj.type,
            urls: obj.u,
            service: obj.service,
            filename: obj.filename,
            audioFormat: obj.audioFormat,
            isAudioOnly: !!obj.isAudioOnly,
            copy: !!obj.copy,
            mute: !!obj.mute,
            metadata: obj.fileMetadata || false
        };

    streamCache.set(
        streamID,
        encryptStream(streamData, iv, secret)
    )

    let streamLink = new URL('/api/stream', process.env.apiURL);

    const params = {
        't': streamID,
        'e': exp,
        'h': hmac,
        's': secret,
        'i': iv
    }

    for (const [key, value] of Object.entries(params)) {
        streamLink.searchParams.append(key, value);
    }
<<<<<<< HEAD

    return streamLink.toString();
=======
    return `${process.env.API_URL}api/stream?t=${streamID}&e=${exp}&h=${ghmac}`;
>>>>>>> 201a124c
}

export function verifyStream(id, hmac, exp, secret, iv) {
    try {
        const ghmac = generateHmac(`${id},${exp},${iv},${secret}`, hmacSalt);

        if (ghmac !== String(hmac)) {
            return {
                error: "i couldn't verify if you have access to this stream. go back and try again!",
                status: 401
            }
        }

        const streamInfo = JSON.parse(decryptStream(streamCache.get(id.toString()), iv, secret));
    
        if (!streamInfo) return {
            error: "this download link has expired or doesn't exist. go back and try again!",
            status: 400
        }

        if (String(exp) === String(streamInfo.exp) && Number(exp) > new Date().getTime()) {
            return streamInfo;
        }
        return {
            error: "i couldn't verify if you have access to this stream. go back and try again!",
            status: 401
        }
    } catch (e) {
        return { status: 500, body: { status: "error", text: "couldn't verify this stream. request a new one!" } };
    }
}<|MERGE_RESOLUTION|>--- conflicted
+++ resolved
@@ -41,7 +41,7 @@
         encryptStream(streamData, iv, secret)
     )
 
-    let streamLink = new URL('/api/stream', process.env.apiURL);
+    let streamLink = new URL('/api/stream', process.env.API_URL);
 
     const params = {
         't': streamID,
@@ -54,12 +54,8 @@
     for (const [key, value] of Object.entries(params)) {
         streamLink.searchParams.append(key, value);
     }
-<<<<<<< HEAD
 
     return streamLink.toString();
-=======
-    return `${process.env.API_URL}api/stream?t=${streamID}&e=${exp}&h=${ghmac}`;
->>>>>>> 201a124c
 }
 
 export function verifyStream(id, hmac, exp, secret, iv) {
