import { spawn } from "child_process";
import ffmpeg from "ffmpeg-static";
import { ffmpegArgs, genericUserAgent } from "../config.js";
<<<<<<< HEAD
import { getThreads, metadataManager, msToTime } from "../sub/utils.js";
import { request } from 'undici';
=======
import { getThreads, metadataManager } from "../sub/utils.js";
>>>>>>> a6134c58

function fail(res) {
    if (!res.headersSent) res.sendStatus(500);
    return res.destroy();
}

export async function streamDefault(streamInfo, res) {
    try {
        let format = streamInfo.filename.split('.')[streamInfo.filename.split('.').length - 1];
        let regFilename = !streamInfo.mute ? streamInfo.filename : `${streamInfo.filename.split('.')[0]}_mute.${format}`;
        res.setHeader('Content-disposition', `attachment; filename="${streamInfo.isAudioOnly ? `${streamInfo.filename}.${streamInfo.audioFormat}` : regFilename}"`);

        const { body: stream, headers } = await request(streamInfo.urls, {
            headers: { 'user-agent': genericUserAgent }
        });

        res.setHeader('content-type', headers['content-type']);
        res.setHeader('content-length', headers['content-length']);

        stream.pipe(res).on('error', () => fail(res));
        stream.on('error', () => fail(res));
        stream.on('aborted', () => fail(res));
    } catch (e) {
        fail(res);
    }
}
export async function streamLiveRender(streamInfo, res) {
    try {
        if (streamInfo.urls.length !== 2) return fail(res);

        let { body: audio } = await request(streamInfo.urls[1]);

        let format = streamInfo.filename.split('.')[streamInfo.filename.split('.').length - 1],
        args = [
            '-loglevel', '-8',
            '-threads', `${getThreads()}`,
            '-i', streamInfo.urls[0],
            '-i', 'pipe:3',
            '-map', '0:v',
            '-map', '1:a',
        ];

        args = args.concat(ffmpegArgs[format]);
        if (streamInfo.metadata) args = args.concat(metadataManager(streamInfo.metadata));
        args.push('-f', format, 'pipe:4');
        let ffmpegProcess = spawn(ffmpeg, args, {
            windowsHide: true,
            stdio: [
                'inherit', 'inherit', 'inherit',
                'pipe', 'pipe'
            ],
        });
        res.setHeader('Connection', 'keep-alive');
        res.setHeader('Content-Disposition', `attachment; filename="${streamInfo.filename}"`);
        res.on('error', () => {
            ffmpegProcess.kill();
            fail(res);
        });
        ffmpegProcess.stdio[4].pipe(res).on('error', () => {
            ffmpegProcess.kill();
            fail(res);
        });
        audio.pipe(ffmpegProcess.stdio[3]).on('error', () => {
            ffmpegProcess.kill();
            fail(res);
        });
        
        audio.on('error', () => {
            ffmpegProcess.kill();
            fail(res);
        });
        audio.on('aborted', () => {
            ffmpegProcess.kill();
            fail(res);
        });

        ffmpegProcess.on('disconnect', () => ffmpegProcess.kill());
        ffmpegProcess.on('close', () => ffmpegProcess.kill());
        ffmpegProcess.on('exit', () => ffmpegProcess.kill());
        res.on('finish', () => ffmpegProcess.kill());
        res.on('close', () => ffmpegProcess.kill());
        ffmpegProcess.on('error', () => {
            ffmpegProcess.kill();
            fail(res);
        });

    } catch (e) {
        fail(res);
    }
}
export function streamAudioOnly(streamInfo, res) {
    try {
        let args = [
            '-loglevel', '-8',
            '-threads', `${getThreads()}`,
            '-i', streamInfo.urls
        ]
        if (streamInfo.metadata) {
            if (streamInfo.metadata.cover) { // currently corrupts the audio
                args.push('-i', streamInfo.metadata.cover, '-map', '0:a', '-map', '1:0')
            } else {
                args.push('-vn')
            }
            args = args.concat(metadataManager(streamInfo.metadata))
        } else {
            args.push('-vn')
        }
        let arg = streamInfo.copy ? ffmpegArgs["copy"] : ffmpegArgs["audio"];
        args = args.concat(arg);

        if (ffmpegArgs[streamInfo.audioFormat]) args = args.concat(ffmpegArgs[streamInfo.audioFormat]);
        args.push('-f', streamInfo.audioFormat === "m4a" ? "ipod" : streamInfo.audioFormat, 'pipe:3');

        const ffmpegProcess = spawn(ffmpeg, args, {
            windowsHide: true,
            stdio: [
                'inherit', 'inherit', 'inherit',
                'pipe'
            ],
        });
        res.setHeader('Connection', 'keep-alive');
        res.setHeader('Content-Disposition', `attachment; filename="${streamInfo.filename}.${streamInfo.audioFormat}"`);
        ffmpegProcess.stdio[3].pipe(res);

        ffmpegProcess.on('disconnect', () => ffmpegProcess.kill());
        ffmpegProcess.on('close', () => ffmpegProcess.kill());
        ffmpegProcess.on('exit', () => ffmpegProcess.kill());
        res.on('finish', () => ffmpegProcess.kill());
        res.on('close', () => ffmpegProcess.kill());
        ffmpegProcess.on('error', () => {
            ffmpegProcess.kill();
            fail(res);
        });
    } catch (e) {
        fail(res);
    }
}
export function streamVideoOnly(streamInfo, res) {
    try {
        let format = streamInfo.filename.split('.')[streamInfo.filename.split('.').length - 1], args = [
            '-loglevel', '-8',
            '-threads', `${getThreads()}`,
            '-i', streamInfo.urls,
            '-c', 'copy'
        ]
        if (streamInfo.mute) args.push('-an');
        if (streamInfo.service === "vimeo") args.push('-bsf:a', 'aac_adtstoasc');
        if (format === "mp4") args.push('-movflags', 'faststart+frag_keyframe+empty_moov');
        args.push('-f', format, 'pipe:3');
        const ffmpegProcess = spawn(ffmpeg, args, {
            windowsHide: true,
            stdio: [
                'inherit', 'inherit', 'inherit',
                'pipe'
            ],
        });
        res.setHeader('Connection', 'keep-alive');
        res.setHeader('Content-Disposition', `attachment; filename="${streamInfo.filename.split('.')[0]}${streamInfo.mute ? '_mute' : ''}.${format}"`);
        ffmpegProcess.stdio[3].pipe(res);

        ffmpegProcess.on('disconnect', () => ffmpegProcess.kill());
        ffmpegProcess.on('close', () => ffmpegProcess.kill());
        ffmpegProcess.on('exit', () => ffmpegProcess.kill());
        res.on('finish', () => ffmpegProcess.kill());
        res.on('close', () => ffmpegProcess.kill());
        ffmpegProcess.on('error', () => {
            ffmpegProcess.kill();
            fail(res);
        });
    } catch (e) {
        fail(res);
    }
}<|MERGE_RESOLUTION|>--- conflicted
+++ resolved
@@ -1,12 +1,8 @@
 import { spawn } from "child_process";
 import ffmpeg from "ffmpeg-static";
 import { ffmpegArgs, genericUserAgent } from "../config.js";
-<<<<<<< HEAD
-import { getThreads, metadataManager, msToTime } from "../sub/utils.js";
+import { getThreads, metadataManager } from "../sub/utils.js";
 import { request } from 'undici';
-=======
-import { getThreads, metadataManager } from "../sub/utils.js";
->>>>>>> a6134c58
 
 function fail(res) {
     if (!res.headersSent) res.sendStatus(500);
